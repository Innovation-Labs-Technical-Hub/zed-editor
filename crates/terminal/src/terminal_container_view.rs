use crate::terminal_view::TerminalView;
use crate::{Event, Terminal, TerminalBuilder, TerminalError};

use alacritty_terminal::index::Point;
use dirs::home_dir;
use gpui::{
    actions, elements::*, AnyViewHandle, AppContext, Entity, ModelHandle, MutableAppContext, Task,
    View, ViewContext, ViewHandle,
};
use util::truncate_and_trailoff;
use workspace::searchable::{SearchEvent, SearchOptions, SearchableItem, SearchableItemHandle};
use workspace::{Item, ItemEvent, ToolbarItemLocation, Workspace};

use project::{LocalWorktree, Project, ProjectPath};
use settings::{AlternateScroll, Settings, WorkingDirectory};
use smallvec::SmallVec;
use std::ops::RangeInclusive;
use std::path::{Path, PathBuf};

use crate::terminal_element::TerminalElement;

actions!(terminal, [DeployModal]);

pub fn init(cx: &mut MutableAppContext) {
    cx.add_action(TerminalContainer::deploy);
}

//Make terminal view an enum, that can give you views for the error and non-error states
//Take away all the result unwrapping in the current TerminalView by making it 'infallible'
//Bubble up to deploy(_modal)() calls

pub enum TerminalContainerContent {
    Connected(ViewHandle<TerminalView>),
    Error(ViewHandle<ErrorView>),
}

impl TerminalContainerContent {
    fn handle(&self) -> AnyViewHandle {
        match self {
            Self::Connected(handle) => handle.into(),
            Self::Error(handle) => handle.into(),
        }
    }
}

pub struct TerminalContainer {
    pub content: TerminalContainerContent,
    associated_directory: Option<PathBuf>,
}

pub struct ErrorView {
    error: TerminalError,
}

impl Entity for TerminalContainer {
    type Event = Event;
}

impl Entity for ErrorView {
    type Event = Event;
}

impl TerminalContainer {
    ///Create a new Terminal in the current working directory or the user's home directory
    pub fn deploy(
        workspace: &mut Workspace,
        _: &workspace::NewTerminal,
        cx: &mut ViewContext<Workspace>,
    ) {
        let strategy = cx
            .global::<Settings>()
            .terminal_overrides
            .working_directory
            .clone()
            .unwrap_or(WorkingDirectory::CurrentProjectDirectory);

        let working_directory = get_working_directory(workspace, cx, strategy);
        let view = cx.add_view(|cx| TerminalContainer::new(working_directory, false, cx));
        workspace.add_item(Box::new(view), cx);
    }

    ///Create a new Terminal view. This spawns a task, a thread, and opens the TTY devices    
    pub fn new(
        working_directory: Option<PathBuf>,
        modal: bool,
        cx: &mut ViewContext<Self>,
    ) -> Self {
        let settings = cx.global::<Settings>();
        let shell = settings.terminal_overrides.shell.clone();
        let envs = settings.terminal_overrides.env.clone(); //Should be short and cheap.

        //TODO: move this pattern to settings
        let scroll = settings
            .terminal_overrides
            .alternate_scroll
            .as_ref()
            .unwrap_or(
                settings
                    .terminal_defaults
                    .alternate_scroll
                    .as_ref()
                    .unwrap_or_else(|| &AlternateScroll::On),
            );

        let content = match TerminalBuilder::new(
            working_directory.clone(),
            shell,
            envs,
            settings.terminal_overrides.blinking.clone(),
            scroll,
            cx.window_id(),
        ) {
            Ok(terminal) => {
                let terminal = cx.add_model(|cx| terminal.subscribe(cx));
                let view = cx.add_view(|cx| TerminalView::from_terminal(terminal, modal, cx));
                cx.subscribe(&view, |_this, _content, event, cx| cx.emit(*event))
                    .detach();
                TerminalContainerContent::Connected(view)
            }
            Err(error) => {
                let view = cx.add_view(|_| ErrorView {
                    error: error.downcast::<TerminalError>().unwrap(),
                });
                TerminalContainerContent::Error(view)
            }
        };
        cx.focus(content.handle());

        TerminalContainer {
            content,
            associated_directory: working_directory,
        }
    }

    pub fn from_terminal(
        terminal: ModelHandle<Terminal>,
        modal: bool,
        cx: &mut ViewContext<Self>,
    ) -> Self {
        let connected_view = cx.add_view(|cx| TerminalView::from_terminal(terminal, modal, cx));
        TerminalContainer {
            content: TerminalContainerContent::Connected(connected_view),
            associated_directory: None,
        }
    }

    fn connected(&self) -> Option<ViewHandle<TerminalView>> {
        match &self.content {
            TerminalContainerContent::Connected(vh) => Some(vh.clone()),
            TerminalContainerContent::Error(_) => None,
        }
    }
}

impl View for TerminalContainer {
    fn ui_name() -> &'static str {
        "Terminal"
    }

<<<<<<< HEAD
    fn render(&mut self, _cx: &mut gpui::RenderContext<'_, Self>) -> ElementBox {
        match &self.content {
            TerminalContainerContent::Connected(connected) => ChildView::new(connected),
            TerminalContainerContent::Error(error) => ChildView::new(error),
=======
    fn render(&mut self, cx: &mut gpui::RenderContext<'_, Self>) -> ElementBox {
        let child_view = match &self.content {
            TerminalContainerContent::Connected(connected) => ChildView::new(connected, cx),
            TerminalContainerContent::Error(error) => ChildView::new(error, cx),
        };
        if self.modal {
            let settings = cx.global::<Settings>();
            let container_style = settings.theme.terminal.modal_container;
            child_view.contained().with_style(container_style).boxed()
        } else {
            child_view.boxed()
>>>>>>> 318b923b
        }
        .boxed()
    }

    fn on_focus_in(&mut self, _: AnyViewHandle, cx: &mut ViewContext<Self>) {
        if cx.is_self_focused() {
            cx.focus(self.content.handle());
        }
    }
}

impl View for ErrorView {
    fn ui_name() -> &'static str {
        "Terminal Error"
    }

    fn render(&mut self, cx: &mut gpui::RenderContext<'_, Self>) -> ElementBox {
        let settings = cx.global::<Settings>();
        let style = TerminalElement::make_text_style(cx.font_cache(), settings);

        //TODO:
        //We want markdown style highlighting so we can format the program and working directory with ``
        //We want a max-width of 75% with word-wrap
        //We want to be able to select the text
        //Want to be able to scroll if the error message is massive somehow (resiliency)

        let program_text = {
            match self.error.shell_to_string() {
                Some(shell_txt) => format!("Shell Program: `{}`", shell_txt),
                None => "No program specified".to_string(),
            }
        };

        let directory_text = {
            match self.error.directory.as_ref() {
                Some(path) => format!("Working directory: `{}`", path.to_string_lossy()),
                None => "No working directory specified".to_string(),
            }
        };

        let error_text = self.error.source.to_string();

        Flex::column()
            .with_child(
                Text::new("Failed to open the terminal.".to_string(), style.clone())
                    .contained()
                    .boxed(),
            )
            .with_child(Text::new(program_text, style.clone()).contained().boxed())
            .with_child(Text::new(directory_text, style.clone()).contained().boxed())
            .with_child(Text::new(error_text, style).contained().boxed())
            .aligned()
            .boxed()
    }
}

impl Item for TerminalContainer {
    fn tab_content(
        &self,
        _detail: Option<usize>,
        tab_theme: &theme::Tab,
        cx: &gpui::AppContext,
    ) -> ElementBox {
        let title = match &self.content {
            TerminalContainerContent::Connected(connected) => connected
                .read(cx)
                .handle()
                .read(cx)
                .foreground_process_info
                .as_ref()
                .map(|fpi| {
                    format!(
                        "{} — {}",
                        truncate_and_trailoff(
                            &fpi.cwd
                                .file_name()
                                .map(|name| name.to_string_lossy().to_string())
                                .unwrap_or_default(),
                            25
                        ),
                        truncate_and_trailoff(
                            &{
                                format!(
                                    "{}{}",
                                    fpi.name,
                                    if fpi.argv.len() >= 1 {
                                        format!(" {}", (&fpi.argv[1..]).join(" "))
                                    } else {
                                        "".to_string()
                                    }
                                )
                            },
                            25
                        )
                    )
                })
                .unwrap_or_else(|| "Terminal".to_string()),
            TerminalContainerContent::Error(_) => "Terminal".to_string(),
        };

        Flex::row()
            .with_child(
                Label::new(title, tab_theme.label.clone())
                    .aligned()
                    .contained()
                    .boxed(),
            )
            .boxed()
    }

    fn clone_on_split(&self, cx: &mut ViewContext<Self>) -> Option<Self> {
        //From what I can tell, there's no  way to tell the current working
        //Directory of the terminal from outside the shell. There might be
        //solutions to this, but they are non-trivial and require more IPC
        Some(TerminalContainer::new(
            self.associated_directory.clone(),
            false,
            cx,
        ))
    }

    fn project_path(&self, _cx: &gpui::AppContext) -> Option<ProjectPath> {
        None
    }

    fn project_entry_ids(&self, _cx: &gpui::AppContext) -> SmallVec<[project::ProjectEntryId; 3]> {
        SmallVec::new()
    }

    fn is_singleton(&self, _cx: &gpui::AppContext) -> bool {
        false
    }

    fn set_nav_history(&mut self, _: workspace::ItemNavHistory, _: &mut ViewContext<Self>) {}

    fn can_save(&self, _cx: &gpui::AppContext) -> bool {
        false
    }

    fn save(
        &mut self,
        _project: gpui::ModelHandle<Project>,
        _cx: &mut ViewContext<Self>,
    ) -> gpui::Task<gpui::anyhow::Result<()>> {
        unreachable!("save should not have been called");
    }

    fn save_as(
        &mut self,
        _project: gpui::ModelHandle<Project>,
        _abs_path: std::path::PathBuf,
        _cx: &mut ViewContext<Self>,
    ) -> gpui::Task<gpui::anyhow::Result<()>> {
        unreachable!("save_as should not have been called");
    }

    fn reload(
        &mut self,
        _project: gpui::ModelHandle<Project>,
        _cx: &mut ViewContext<Self>,
    ) -> gpui::Task<gpui::anyhow::Result<()>> {
        gpui::Task::ready(Ok(()))
    }

    fn is_dirty(&self, cx: &gpui::AppContext) -> bool {
        if let TerminalContainerContent::Connected(connected) = &self.content {
            connected.read(cx).has_bell()
        } else {
            false
        }
    }

    fn has_conflict(&self, _cx: &AppContext) -> bool {
        false
    }

    fn as_searchable(&self, handle: &ViewHandle<Self>) -> Option<Box<dyn SearchableItemHandle>> {
        Some(Box::new(handle.clone()))
    }

    fn to_item_events(event: &Self::Event) -> Vec<ItemEvent> {
        match event {
            Event::BreadcrumbsChanged => vec![ItemEvent::UpdateBreadcrumbs],
            Event::TitleChanged | Event::Wakeup => vec![ItemEvent::UpdateTab],
            Event::CloseTerminal => vec![ItemEvent::CloseItem],
            _ => vec![],
        }
    }

    fn breadcrumb_location(&self) -> ToolbarItemLocation {
        if self.connected().is_some() {
            ToolbarItemLocation::PrimaryLeft { flex: None }
        } else {
            ToolbarItemLocation::Hidden
        }
    }

    fn breadcrumbs(&self, theme: &theme::Theme, cx: &AppContext) -> Option<Vec<ElementBox>> {
        let connected = self.connected()?;

        Some(vec![Text::new(
            connected
                .read(cx)
                .terminal()
                .read(cx)
                .breadcrumb_text
                .to_string(),
            theme.breadcrumbs.text.clone(),
        )
        .boxed()])
    }
}

impl SearchableItem for TerminalContainer {
    type Match = RangeInclusive<Point>;

    fn supported_options() -> SearchOptions {
        SearchOptions {
            case: false,
            word: false,
            regex: false,
        }
    }

    /// Convert events raised by this item into search-relevant events (if applicable)
    fn to_search_event(event: &Self::Event) -> Option<SearchEvent> {
        match event {
            Event::Wakeup => Some(SearchEvent::MatchesInvalidated),
            Event::SelectionsChanged => Some(SearchEvent::ActiveMatchChanged),
            _ => None,
        }
    }

    /// Clear stored matches
    fn clear_matches(&mut self, cx: &mut ViewContext<Self>) {
        if let TerminalContainerContent::Connected(connected) = &self.content {
            let terminal = connected.read(cx).terminal().clone();
            terminal.update(cx, |term, _| term.matches.clear())
        }
    }

    /// Store matches returned from find_matches somewhere for rendering
    fn update_matches(&mut self, matches: Vec<Self::Match>, cx: &mut ViewContext<Self>) {
        if let TerminalContainerContent::Connected(connected) = &self.content {
            let terminal = connected.read(cx).terminal().clone();
            terminal.update(cx, |term, _| term.matches = matches)
        }
    }

    /// Return the selection content to pre-load into this search
    fn query_suggestion(&mut self, cx: &mut ViewContext<Self>) -> String {
        if let TerminalContainerContent::Connected(connected) = &self.content {
            let terminal = connected.read(cx).terminal().clone();
            terminal
                .read(cx)
                .last_content
                .selection_text
                .clone()
                .unwrap_or_default()
        } else {
            Default::default()
        }
    }

    /// Focus match at given index into the Vec of matches
    fn activate_match(&mut self, index: usize, _: Vec<Self::Match>, cx: &mut ViewContext<Self>) {
        if let TerminalContainerContent::Connected(connected) = &self.content {
            let terminal = connected.read(cx).terminal().clone();
            terminal.update(cx, |term, _| term.activate_match(index));
            cx.notify();
        }
    }

    /// Get all of the matches for this query, should be done on the background
    fn find_matches(
        &mut self,
        query: project::search::SearchQuery,
        cx: &mut ViewContext<Self>,
    ) -> Task<Vec<Self::Match>> {
        if let TerminalContainerContent::Connected(connected) = &self.content {
            let terminal = connected.read(cx).terminal().clone();
            terminal.update(cx, |term, cx| term.find_matches(query, cx))
        } else {
            Task::ready(Vec::new())
        }
    }

    /// Reports back to the search toolbar what the active match should be (the selection)
    fn active_match_index(
        &mut self,
        matches: Vec<Self::Match>,
        cx: &mut ViewContext<Self>,
    ) -> Option<usize> {
        let connected = self.connected();
        // Selection head might have a value if there's a selection that isn't
        // associated with a match. Therefore, if there are no matches, we should
        // report None, no matter the state of the terminal
        let res = if matches.len() > 0 && connected.is_some() {
            if let Some(selection_head) = connected
                .unwrap()
                .read(cx)
                .terminal()
                .read(cx)
                .selection_head
            {
                // If selection head is contained in a match. Return that match
                if let Some(ix) = matches
                    .iter()
                    .enumerate()
                    .find(|(_, search_match)| {
                        search_match.contains(&selection_head)
                            || search_match.start() > &selection_head
                    })
                    .map(|(ix, _)| ix)
                {
                    Some(ix)
                } else {
                    // If no selection after selection head, return the last match
                    Some(matches.len().saturating_sub(1))
                }
            } else {
                // Matches found but no active selection, return the first last one (closest to cursor)
                Some(matches.len().saturating_sub(1))
            }
        } else {
            None
        };

        res
    }
}

///Get's the working directory for the given workspace, respecting the user's settings.
pub fn get_working_directory(
    workspace: &Workspace,
    cx: &AppContext,
    strategy: WorkingDirectory,
) -> Option<PathBuf> {
    let res = match strategy {
        WorkingDirectory::CurrentProjectDirectory => current_project_directory(workspace, cx)
            .or_else(|| first_project_directory(workspace, cx)),
        WorkingDirectory::FirstProjectDirectory => first_project_directory(workspace, cx),
        WorkingDirectory::AlwaysHome => None,
        WorkingDirectory::Always { directory } => {
            shellexpand::full(&directory) //TODO handle this better
                .ok()
                .map(|dir| Path::new(&dir.to_string()).to_path_buf())
                .filter(|dir| dir.is_dir())
        }
    };
    res.or_else(home_dir)
}

///Get's the first project's home directory, or the home directory
fn first_project_directory(workspace: &Workspace, cx: &AppContext) -> Option<PathBuf> {
    workspace
        .worktrees(cx)
        .next()
        .and_then(|worktree_handle| worktree_handle.read(cx).as_local())
        .and_then(get_path_from_wt)
}

///Gets the intuitively correct working directory from the given workspace
///If there is an active entry for this project, returns that entry's worktree root.
///If there's no active entry but there is a worktree, returns that worktrees root.
///If either of these roots are files, or if there are any other query failures,
///  returns the user's home directory
fn current_project_directory(workspace: &Workspace, cx: &AppContext) -> Option<PathBuf> {
    let project = workspace.project().read(cx);

    project
        .active_entry()
        .and_then(|entry_id| project.worktree_for_entry(entry_id, cx))
        .or_else(|| workspace.worktrees(cx).next())
        .and_then(|worktree_handle| worktree_handle.read(cx).as_local())
        .and_then(get_path_from_wt)
}

fn get_path_from_wt(wt: &LocalWorktree) -> Option<PathBuf> {
    wt.root_entry()
        .filter(|re| re.is_dir())
        .map(|_| wt.abs_path().to_path_buf())
}

#[cfg(test)]
mod tests {

    use super::*;
    use gpui::TestAppContext;

    use std::path::Path;

    use crate::tests::terminal_test_context::TerminalTestContext;

    ///Working directory calculation tests

    ///No Worktrees in project -> home_dir()
    #[gpui::test]
    async fn no_worktree(cx: &mut TestAppContext) {
        //Setup variables
        let mut cx = TerminalTestContext::new(cx);
        let (project, workspace) = cx.blank_workspace().await;
        //Test
        cx.cx.read(|cx| {
            let workspace = workspace.read(cx);
            let active_entry = project.read(cx).active_entry();

            //Make sure enviroment is as expeted
            assert!(active_entry.is_none());
            assert!(workspace.worktrees(cx).next().is_none());

            let res = current_project_directory(workspace, cx);
            assert_eq!(res, None);
            let res = first_project_directory(workspace, cx);
            assert_eq!(res, None);
        });
    }

    ///No active entry, but a worktree, worktree is a file -> home_dir()
    #[gpui::test]
    async fn no_active_entry_worktree_is_file(cx: &mut TestAppContext) {
        //Setup variables

        let mut cx = TerminalTestContext::new(cx);
        let (project, workspace) = cx.blank_workspace().await;
        cx.create_file_wt(project.clone(), "/root.txt").await;

        cx.cx.read(|cx| {
            let workspace = workspace.read(cx);
            let active_entry = project.read(cx).active_entry();

            //Make sure enviroment is as expeted
            assert!(active_entry.is_none());
            assert!(workspace.worktrees(cx).next().is_some());

            let res = current_project_directory(workspace, cx);
            assert_eq!(res, None);
            let res = first_project_directory(workspace, cx);
            assert_eq!(res, None);
        });
    }

    //No active entry, but a worktree, worktree is a folder -> worktree_folder
    #[gpui::test]
    async fn no_active_entry_worktree_is_dir(cx: &mut TestAppContext) {
        //Setup variables
        let mut cx = TerminalTestContext::new(cx);
        let (project, workspace) = cx.blank_workspace().await;
        let (_wt, _entry) = cx.create_folder_wt(project.clone(), "/root/").await;

        //Test
        cx.cx.update(|cx| {
            let workspace = workspace.read(cx);
            let active_entry = project.read(cx).active_entry();

            assert!(active_entry.is_none());
            assert!(workspace.worktrees(cx).next().is_some());

            let res = current_project_directory(workspace, cx);
            assert_eq!(res, Some((Path::new("/root/")).to_path_buf()));
            let res = first_project_directory(workspace, cx);
            assert_eq!(res, Some((Path::new("/root/")).to_path_buf()));
        });
    }

    //Active entry with a work tree, worktree is a file -> home_dir()
    #[gpui::test]
    async fn active_entry_worktree_is_file(cx: &mut TestAppContext) {
        //Setup variables
        let mut cx = TerminalTestContext::new(cx);
        let (project, workspace) = cx.blank_workspace().await;
        let (_wt, _entry) = cx.create_folder_wt(project.clone(), "/root1/").await;
        let (wt2, entry2) = cx.create_file_wt(project.clone(), "/root2.txt").await;
        cx.insert_active_entry_for(wt2, entry2, project.clone());

        //Test
        cx.cx.update(|cx| {
            let workspace = workspace.read(cx);
            let active_entry = project.read(cx).active_entry();

            assert!(active_entry.is_some());

            let res = current_project_directory(workspace, cx);
            assert_eq!(res, None);
            let res = first_project_directory(workspace, cx);
            assert_eq!(res, Some((Path::new("/root1/")).to_path_buf()));
        });
    }

    //Active entry, with a worktree, worktree is a folder -> worktree_folder
    #[gpui::test]
    async fn active_entry_worktree_is_dir(cx: &mut TestAppContext) {
        //Setup variables
        let mut cx = TerminalTestContext::new(cx);
        let (project, workspace) = cx.blank_workspace().await;
        let (_wt, _entry) = cx.create_folder_wt(project.clone(), "/root1/").await;
        let (wt2, entry2) = cx.create_folder_wt(project.clone(), "/root2/").await;
        cx.insert_active_entry_for(wt2, entry2, project.clone());

        //Test
        cx.cx.update(|cx| {
            let workspace = workspace.read(cx);
            let active_entry = project.read(cx).active_entry();

            assert!(active_entry.is_some());

            let res = current_project_directory(workspace, cx);
            assert_eq!(res, Some((Path::new("/root2/")).to_path_buf()));
            let res = first_project_directory(workspace, cx);
            assert_eq!(res, Some((Path::new("/root1/")).to_path_buf()));
        });
    }
}<|MERGE_RESOLUTION|>--- conflicted
+++ resolved
@@ -157,24 +157,10 @@
         "Terminal"
     }
 
-<<<<<<< HEAD
-    fn render(&mut self, _cx: &mut gpui::RenderContext<'_, Self>) -> ElementBox {
+    fn render(&mut self, cx: &mut gpui::RenderContext<'_, Self>) -> ElementBox {
         match &self.content {
-            TerminalContainerContent::Connected(connected) => ChildView::new(connected),
-            TerminalContainerContent::Error(error) => ChildView::new(error),
-=======
-    fn render(&mut self, cx: &mut gpui::RenderContext<'_, Self>) -> ElementBox {
-        let child_view = match &self.content {
             TerminalContainerContent::Connected(connected) => ChildView::new(connected, cx),
             TerminalContainerContent::Error(error) => ChildView::new(error, cx),
-        };
-        if self.modal {
-            let settings = cx.global::<Settings>();
-            let container_style = settings.theme.terminal.modal_container;
-            child_view.contained().with_style(container_style).boxed()
-        } else {
-            child_view.boxed()
->>>>>>> 318b923b
         }
         .boxed()
     }
