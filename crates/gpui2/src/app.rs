mod async_context;
mod entity_map;
mod model_context;
#[cfg(any(test, feature = "test-support"))]
mod test_context;

pub use async_context::*;
use derive_more::{Deref, DerefMut};
pub use entity_map::*;
pub use model_context::*;
use refineable::Refineable;
use smol::future::FutureExt;
#[cfg(any(test, feature = "test-support"))]
pub use test_context::*;

use crate::{
    current_platform, image_cache::ImageCache, init_app_menus, Action, ActionRegistry, Any,
    AnyView, AnyWindowHandle, AppMetadata, AssetSource, BackgroundExecutor, ClipboardItem, Context,
    DispatchPhase, DisplayId, Entity, EventEmitter, FocusEvent, FocusHandle, FocusId,
    ForegroundExecutor, KeyBinding, Keymap, LayoutId, Menu, PathPromptOptions, Pixels, Platform,
    PlatformDisplay, Point, Render, SharedString, SubscriberSet, Subscription, SvgRenderer, Task,
    TextStyle, TextStyleRefinement, TextSystem, View, ViewContext, Window, WindowContext,
    WindowHandle, WindowId,
};
use anyhow::{anyhow, Result};
use collections::{HashMap, HashSet, VecDeque};
use futures::{
    channel::{mpsc::UnboundedSender, oneshot},
    future::LocalBoxFuture,
    Future, StreamExt,
};
use parking_lot::Mutex;
use slotmap::SlotMap;
use std::{
    any::{type_name, TypeId},
    cell::{Ref, RefCell, RefMut},
    marker::PhantomData,
    mem,
    ops::{Deref, DerefMut},
    path::{Path, PathBuf},
    rc::{Rc, Weak},
    sync::{atomic::Ordering::SeqCst, Arc},
    time::Duration,
};
use util::{
    http::{self, HttpClient},
    ResultExt,
};

/// Temporary(?) wrapper around RefCell<AppContext> to help us debug any double borrows.
/// Strongly consider removing after stabilization.
pub struct AppCell {
    app: RefCell<AppContext>,
}

impl AppCell {
    #[track_caller]
    pub fn borrow(&self) -> AppRef {
        if let Some(_) = option_env!("TRACK_THREAD_BORROWS") {
            let thread_id = std::thread::current().id();
            eprintln!("borrowed {thread_id:?}");
        }
        AppRef(self.app.borrow())
    }

    #[track_caller]
    pub fn borrow_mut(&self) -> AppRefMut {
        if let Some(_) = option_env!("TRACK_THREAD_BORROWS") {
            let thread_id = std::thread::current().id();
            eprintln!("borrowed {thread_id:?}");
        }
        AppRefMut(self.app.borrow_mut())
    }
}

#[derive(Deref, DerefMut)]
pub struct AppRef<'a>(Ref<'a, AppContext>);

impl<'a> Drop for AppRef<'a> {
    fn drop(&mut self) {
        if let Some(_) = option_env!("TRACK_THREAD_BORROWS") {
            let thread_id = std::thread::current().id();
            eprintln!("dropped borrow from {thread_id:?}");
        }
    }
}

#[derive(Deref, DerefMut)]
pub struct AppRefMut<'a>(RefMut<'a, AppContext>);

impl<'a> Drop for AppRefMut<'a> {
    fn drop(&mut self) {
        if let Some(_) = option_env!("TRACK_THREAD_BORROWS") {
            let thread_id = std::thread::current().id();
            eprintln!("dropped {thread_id:?}");
        }
    }
}

pub struct App(Rc<AppCell>);

/// Represents an application before it is fully launched. Once your app is
/// configured, you'll start the app with `App::run`.
impl App {
    /// Builds an app with the given asset source.
    pub fn production(asset_source: Arc<dyn AssetSource>) -> Self {
        Self(AppContext::new(
            current_platform(),
            asset_source,
            http::client(),
        ))
    }

    /// Start the application. The provided callback will be called once the
    /// app is fully launched.
    pub fn run<F>(self, on_finish_launching: F)
    where
        F: 'static + FnOnce(&mut AppContext),
    {
        let this = self.0.clone();
        let platform = self.0.borrow().platform.clone();
        platform.run(Box::new(move || {
            let cx = &mut *this.borrow_mut();
            on_finish_launching(cx);
        }));
    }

    /// Register a handler to be invoked when the platform instructs the application
    /// to open one or more URLs.
    pub fn on_open_urls<F>(&self, mut callback: F) -> &Self
    where
        F: 'static + FnMut(Vec<String>, &mut AppContext),
    {
        let this = Rc::downgrade(&self.0);
        self.0.borrow().platform.on_open_urls(Box::new(move |urls| {
            if let Some(app) = this.upgrade() {
                callback(urls, &mut *app.borrow_mut());
            }
        }));
        self
    }

    pub fn on_reopen<F>(&self, mut callback: F) -> &Self
    where
        F: 'static + FnMut(&mut AppContext),
    {
        let this = Rc::downgrade(&self.0);
        self.0.borrow_mut().platform.on_reopen(Box::new(move || {
            if let Some(app) = this.upgrade() {
                callback(&mut app.borrow_mut());
            }
        }));
        self
    }

    pub fn metadata(&self) -> AppMetadata {
        self.0.borrow().app_metadata.clone()
    }

    pub fn background_executor(&self) -> BackgroundExecutor {
        self.0.borrow().background_executor.clone()
    }

    pub fn foreground_executor(&self) -> ForegroundExecutor {
        self.0.borrow().foreground_executor.clone()
    }

    pub fn text_system(&self) -> Arc<TextSystem> {
        self.0.borrow().text_system.clone()
    }
}

pub(crate) type FrameCallback = Box<dyn FnOnce(&mut AppContext)>;
type Handler = Box<dyn FnMut(&mut AppContext) -> bool + 'static>;
type Listener = Box<dyn FnMut(&dyn Any, &mut AppContext) -> bool + 'static>;
type QuitHandler = Box<dyn FnOnce(&mut AppContext) -> LocalBoxFuture<'static, ()> + 'static>;
type ReleaseListener = Box<dyn FnOnce(&mut dyn Any, &mut AppContext) + 'static>;
type NewViewListener = Box<dyn FnMut(AnyView, &mut WindowContext) + 'static>;

// struct FrameConsumer {
//     next_frame_callbacks: Vec<FrameCallback>,
//     task: Task<()>,
//     display_linker
// }

pub struct AppContext {
    pub(crate) this: Weak<AppCell>,
    pub(crate) platform: Rc<dyn Platform>,
    pub(crate) draw_tx: UnboundedSender<DisplayId>,
    pub(crate) draw_displays: Arc<Mutex<HashSet<DisplayId>>>,
    app_metadata: AppMetadata,
    text_system: Arc<TextSystem>,
    flushing_effects: bool,
    pending_updates: usize,
    pub(crate) actions: Rc<ActionRegistry>,
    pub(crate) active_drag: Option<AnyDrag>,
    pub(crate) active_tooltip: Option<AnyTooltip>,
    pub(crate) next_frame_callbacks: HashMap<DisplayId, Vec<FrameCallback>>,
    pub(crate) background_executor: BackgroundExecutor,
    pub(crate) foreground_executor: ForegroundExecutor,
    pub(crate) svg_renderer: SvgRenderer,
    asset_source: Arc<dyn AssetSource>,
    pub(crate) image_cache: ImageCache,
    pub(crate) text_style_stack: Vec<TextStyleRefinement>,
    pub(crate) globals_by_type: HashMap<TypeId, Box<dyn Any>>,
    pub(crate) entities: EntityMap,
    pub(crate) new_view_observers: SubscriberSet<TypeId, NewViewListener>,
    pub(crate) windows: SlotMap<WindowId, Option<Window>>,
    pub(crate) keymap: Arc<Mutex<Keymap>>,
    pub(crate) global_action_listeners:
        HashMap<TypeId, Vec<Rc<dyn Fn(&dyn Any, DispatchPhase, &mut Self)>>>,
    pending_effects: VecDeque<Effect>,
    pub(crate) pending_notifications: HashSet<EntityId>,
    pub(crate) pending_global_notifications: HashSet<TypeId>,
    pub(crate) observers: SubscriberSet<EntityId, Handler>,
    // TypeId is the type of the event that the listener callback expects
    pub(crate) event_listeners: SubscriberSet<EntityId, (TypeId, Listener)>,
    pub(crate) release_listeners: SubscriberSet<EntityId, ReleaseListener>,
    pub(crate) global_observers: SubscriberSet<TypeId, Handler>,
    pub(crate) quit_observers: SubscriberSet<(), QuitHandler>,
    pub(crate) layout_id_buffer: Vec<LayoutId>, // We recycle this memory across layout requests.
    pub(crate) propagate_event: bool,
}

impl AppContext {
    pub(crate) fn new(
        platform: Rc<dyn Platform>,
        asset_source: Arc<dyn AssetSource>,
        http_client: Arc<dyn HttpClient>,
    ) -> Rc<AppCell> {
        let executor = platform.background_executor();
        let foreground_executor = platform.foreground_executor();
        assert!(
            executor.is_main_thread(),
            "must construct App on main thread"
        );

        let text_system = Arc::new(TextSystem::new(platform.text_system()));
        let entities = EntityMap::new();

        let app_metadata = AppMetadata {
            os_name: platform.os_name(),
            os_version: platform.os_version().ok(),
            app_version: platform.app_version().ok(),
        };

        let (draw_tx, mut draw_rx) = futures::channel::mpsc::unbounded::<DisplayId>();
        let draw_displays = Arc::new(Mutex::new(HashSet::default()));

        let app = Rc::new_cyclic(|this| AppCell {
            app: RefCell::new(AppContext {
                this: this.clone(),
                platform: platform.clone(),
                draw_tx,
                draw_displays: draw_displays.clone(),
                app_metadata,
                text_system,
                actions: Rc::new(ActionRegistry::default()),
                flushing_effects: false,
                pending_updates: 0,
                active_drag: None,
                active_tooltip: None,
                next_frame_callbacks: HashMap::default(),
                background_executor: executor,
                foreground_executor,
                svg_renderer: SvgRenderer::new(asset_source.clone()),
                asset_source,
                image_cache: ImageCache::new(http_client),
                text_style_stack: Vec::new(),
                globals_by_type: HashMap::default(),
                entities,
                new_view_observers: SubscriberSet::new(),
                windows: SlotMap::with_key(),
                keymap: Arc::new(Mutex::new(Keymap::default())),
                global_action_listeners: HashMap::default(),
                pending_effects: VecDeque::new(),
                pending_notifications: HashSet::default(),
                pending_global_notifications: HashSet::default(),
                observers: SubscriberSet::new(),
                event_listeners: SubscriberSet::new(),
                release_listeners: SubscriberSet::new(),
                global_observers: SubscriberSet::new(),
                quit_observers: SubscriberSet::new(),
                layout_id_buffer: Default::default(),
                propagate_event: true,
            }),
        });

<<<<<<< HEAD
        app.borrow_mut()
            .spawn(|cx| async move {
                let mut display_ids = Vec::new();
                while let Some(_) = draw_rx.next().await {
                    display_ids.extend(draw_displays.lock().drain());
                    cx.update(|cx| {
                        for display_id in display_ids.drain(..) {
                            cx.on_frame_request(display_id);
                        }
                    })
                    .ok();
                }
            })
            .detach();
=======
        init_app_menus(platform.as_ref(), &mut *app.borrow_mut());
>>>>>>> 853daf95

        platform.on_quit(Box::new({
            let cx = app.clone();
            move || {
                cx.borrow_mut().shutdown();
            }
        }));

        app
    }

    fn on_frame_request(&mut self, display_id: DisplayId) {
        if let Some(callbacks) = self.next_frame_callbacks.remove(&display_id) {
            for callback in callbacks {
                callback(self);
            }
        }

        let mut handles = Vec::new();
        for window in self.windows.values().filter_map(|w| w.as_ref()) {
            if window.dirty && window.platform_window.display().id() == display_id {
                handles.push(window.handle);
            }
        }

        for handle in handles {
            handle.update(self, |_, cx| cx.draw()).unwrap();
        }
    }

    /// Quit the application gracefully. Handlers registered with `ModelContext::on_app_quit`
    /// will be given 100ms to complete before exiting.
    pub fn shutdown(&mut self) {
        let mut futures = Vec::new();

        for observer in self.quit_observers.remove(&()) {
            futures.push(observer(self));
        }

        self.windows.clear();
        self.flush_effects();

        let futures = futures::future::join_all(futures);
        if self
            .background_executor
            .block_with_timeout(Duration::from_millis(100), futures)
            .is_err()
        {
            log::error!("timed out waiting on app_will_quit");
        }
    }

    pub fn quit(&mut self) {
        self.platform.quit();
    }

    pub fn app_metadata(&self) -> AppMetadata {
        self.app_metadata.clone()
    }

    /// Schedules all windows in the application to be redrawn. This can be called
    /// multiple times in an update cycle and still result in a single redraw.
    pub fn refresh(&mut self) {
        self.pending_effects.push_back(Effect::Refresh);
    }
    pub(crate) fn update<R>(&mut self, update: impl FnOnce(&mut Self) -> R) -> R {
        self.pending_updates += 1;
        let result = update(self);
        if !self.flushing_effects && self.pending_updates == 1 {
            self.flushing_effects = true;
            self.flush_effects();
            self.flushing_effects = false;
        }
        self.pending_updates -= 1;
        result
    }

    pub fn observe<W, E>(
        &mut self,
        entity: &E,
        mut on_notify: impl FnMut(E, &mut AppContext) + 'static,
    ) -> Subscription
    where
        W: 'static,
        E: Entity<W>,
    {
        self.observe_internal(entity, move |e, cx| {
            on_notify(e, cx);
            true
        })
    }

    pub fn observe_internal<W, E>(
        &mut self,
        entity: &E,
        mut on_notify: impl FnMut(E, &mut AppContext) -> bool + 'static,
    ) -> Subscription
    where
        W: 'static,
        E: Entity<W>,
    {
        let entity_id = entity.entity_id();
        let handle = entity.downgrade();
        let (subscription, activate) = self.observers.insert(
            entity_id,
            Box::new(move |cx| {
                if let Some(handle) = E::upgrade_from(&handle) {
                    on_notify(handle, cx)
                } else {
                    false
                }
            }),
        );
        self.defer(move |_| activate());
        subscription
    }

    pub fn subscribe<T, E, Evt>(
        &mut self,
        entity: &E,
        mut on_event: impl FnMut(E, &Evt, &mut AppContext) + 'static,
    ) -> Subscription
    where
        T: 'static + EventEmitter<Evt>,
        E: Entity<T>,
        Evt: 'static,
    {
        self.subscribe_internal(entity, move |entity, event, cx| {
            on_event(entity, event, cx);
            true
        })
    }

    pub(crate) fn subscribe_internal<T, E, Evt>(
        &mut self,
        entity: &E,
        mut on_event: impl FnMut(E, &Evt, &mut AppContext) -> bool + 'static,
    ) -> Subscription
    where
        T: 'static + EventEmitter<Evt>,
        E: Entity<T>,
        Evt: 'static,
    {
        let entity_id = entity.entity_id();
        let entity = entity.downgrade();
        let (subscription, activate) = self.event_listeners.insert(
            entity_id,
            (
                TypeId::of::<Evt>(),
                Box::new(move |event, cx| {
                    let event: &Evt = event.downcast_ref().expect("invalid event type");
                    if let Some(handle) = E::upgrade_from(&entity) {
                        on_event(handle, event, cx)
                    } else {
                        false
                    }
                }),
            ),
        );
        self.defer(move |_| activate());
        subscription
    }

    pub fn windows(&self) -> Vec<AnyWindowHandle> {
        self.windows
            .values()
            .filter_map(|window| Some(window.as_ref()?.handle.clone()))
            .collect()
    }

    pub fn active_window(&self) -> Option<AnyWindowHandle> {
        self.platform.active_window()
    }

    /// Opens a new window with the given option and the root view returned by the given function.
    /// The function is invoked with a `WindowContext`, which can be used to interact with window-specific
    /// functionality.
    pub fn open_window<V: 'static + Render>(
        &mut self,
        options: crate::WindowOptions,
        build_root_view: impl FnOnce(&mut WindowContext) -> View<V>,
    ) -> WindowHandle<V> {
        self.update(|cx| {
            let id = cx.windows.insert(None);
            let handle = WindowHandle::new(id);
            let mut window = Window::new(handle.into(), options, cx);
            let root_view = build_root_view(&mut WindowContext::new(cx, &mut window));
            window.root_view.replace(root_view.into());
            cx.windows.get_mut(id).unwrap().replace(window);
            handle
        })
    }

    /// Instructs the platform to activate the application by bringing it to the foreground.
    pub fn activate(&self, ignoring_other_apps: bool) {
        self.platform.activate(ignoring_other_apps);
    }

    pub fn hide(&self) {
        self.platform.hide();
    }

    pub fn hide_other_apps(&self) {
        self.platform.hide_other_apps();
    }

    pub fn unhide_other_apps(&self) {
        self.platform.unhide_other_apps();
    }

    /// Returns the list of currently active displays.
    pub fn displays(&self) -> Vec<Rc<dyn PlatformDisplay>> {
        self.platform.displays()
    }

    /// Writes data to the platform clipboard.
    pub fn write_to_clipboard(&self, item: ClipboardItem) {
        self.platform.write_to_clipboard(item)
    }

    /// Reads data from the platform clipboard.
    pub fn read_from_clipboard(&self) -> Option<ClipboardItem> {
        self.platform.read_from_clipboard()
    }

    /// Writes credentials to the platform keychain.
    pub fn write_credentials(&self, url: &str, username: &str, password: &[u8]) -> Result<()> {
        self.platform.write_credentials(url, username, password)
    }

    /// Reads credentials from the platform keychain.
    pub fn read_credentials(&self, url: &str) -> Result<Option<(String, Vec<u8>)>> {
        self.platform.read_credentials(url)
    }

    /// Deletes credentials from the platform keychain.
    pub fn delete_credentials(&self, url: &str) -> Result<()> {
        self.platform.delete_credentials(url)
    }

    /// Directs the platform's default browser to open the given URL.
    pub fn open_url(&self, url: &str) {
        self.platform.open_url(url);
    }

    pub fn app_path(&self) -> Result<PathBuf> {
        self.platform.app_path()
    }

    pub fn path_for_auxiliary_executable(&self, name: &str) -> Result<PathBuf> {
        self.platform.path_for_auxiliary_executable(name)
    }

    pub fn prompt_for_paths(
        &self,
        options: PathPromptOptions,
    ) -> oneshot::Receiver<Option<Vec<PathBuf>>> {
        self.platform.prompt_for_paths(options)
    }

    pub fn prompt_for_new_path(&self, directory: &Path) -> oneshot::Receiver<Option<PathBuf>> {
        self.platform.prompt_for_new_path(directory)
    }

    pub fn reveal_path(&self, path: &Path) {
        self.platform.reveal_path(path)
    }

    pub fn should_auto_hide_scrollbars(&self) -> bool {
        self.platform.should_auto_hide_scrollbars()
    }

    pub fn restart(&self) {
        self.platform.restart()
    }

    pub(crate) fn push_effect(&mut self, effect: Effect) {
        match &effect {
            Effect::Notify { emitter } => {
                if !self.pending_notifications.insert(*emitter) {
                    return;
                }
            }
            Effect::NotifyGlobalObservers { global_type } => {
                if !self.pending_global_notifications.insert(*global_type) {
                    return;
                }
            }
            _ => {}
        };

        self.pending_effects.push_back(effect);
    }

    /// Called at the end of AppContext::update to complete any side effects
    /// such as notifying observers, emitting events, etc. Effects can themselves
    /// cause effects, so we continue looping until all effects are processed.
    fn flush_effects(&mut self) {
        loop {
            self.release_dropped_entities();
            self.release_dropped_focus_handles();
            if let Some(effect) = self.pending_effects.pop_front() {
                match effect {
                    Effect::Notify { emitter } => {
                        self.apply_notify_effect(emitter);
                    }

                    Effect::Emit {
                        emitter,
                        event_type,
                        event,
                    } => self.apply_emit_effect(emitter, event_type, event),

                    Effect::FocusChanged {
                        window_handle,
                        focused,
                    } => {
                        self.apply_focus_changed_effect(window_handle, focused);
                    }

                    Effect::Refresh => {
                        self.apply_refresh_effect();
                    }

                    Effect::NotifyGlobalObservers { global_type } => {
                        self.apply_notify_global_observers_effect(global_type);
                    }

                    Effect::Defer { callback } => {
                        self.apply_defer_effect(callback);
                    }
                }
            } else {
                break;
            }
        }

        // let dirty_window_ids = self
        //     .windows
        //     .iter()
        //     .filter_map(|(_, window)| {
        //         let window = window.as_ref()?;
        //         if window.dirty {
        //             Some(window.handle.clone())
        //         } else {
        //             None
        //         }
        //     })
        //     .collect::<SmallVec<[_; 8]>>();

        // for dirty_window_handle in dirty_window_ids {
        //     dirty_window_handle.update(self, |_, cx| cx.draw()).unwrap();
        // }
    }

    /// Repeatedly called during `flush_effects` to release any entities whose
    /// reference count has become zero. We invoke any release observers before dropping
    /// each entity.
    fn release_dropped_entities(&mut self) {
        loop {
            let dropped = self.entities.take_dropped();
            if dropped.is_empty() {
                break;
            }

            for (entity_id, mut entity) in dropped {
                self.observers.remove(&entity_id);
                self.event_listeners.remove(&entity_id);
                for release_callback in self.release_listeners.remove(&entity_id) {
                    release_callback(entity.as_mut(), self);
                }
            }
        }
    }

    /// Repeatedly called during `flush_effects` to handle a focused handle being dropped.
    /// For now, we simply blur the window if this happens, but we may want to support invoking
    /// a window blur handler to restore focus to some logical element.
    fn release_dropped_focus_handles(&mut self) {
        for window_handle in self.windows() {
            window_handle
                .update(self, |_, cx| {
                    let mut blur_window = false;
                    let focus = cx.window.focus;
                    cx.window.focus_handles.write().retain(|handle_id, count| {
                        if count.load(SeqCst) == 0 {
                            if focus == Some(handle_id) {
                                blur_window = true;
                            }
                            false
                        } else {
                            true
                        }
                    });

                    if blur_window {
                        cx.blur();
                    }
                })
                .unwrap();
        }
    }

    fn apply_notify_effect(&mut self, emitter: EntityId) {
        self.pending_notifications.remove(&emitter);

        self.observers
            .clone()
            .retain(&emitter, |handler| handler(self));
    }

    fn apply_emit_effect(&mut self, emitter: EntityId, event_type: TypeId, event: Box<dyn Any>) {
        self.event_listeners
            .clone()
            .retain(&emitter, |(stored_type, handler)| {
                if *stored_type == event_type {
                    handler(event.as_ref(), self)
                } else {
                    true
                }
            });
    }

    fn apply_focus_changed_effect(
        &mut self,
        window_handle: AnyWindowHandle,
        focused: Option<FocusId>,
    ) {
        window_handle
            .update(self, |_, cx| {
                // The window might change focus multiple times in an effect cycle.
                // We only honor effects for the most recently focused handle.
                if cx.window.focus == focused {
                    // if someone calls focus multiple times in one frame with the same handle
                    // the first apply_focus_changed_effect will have taken the last blur already
                    // and run the rest of this, so we can return.
                    let Some(last_blur) = cx.window.last_blur.take() else {
                        return;
                    };

                    let focused = focused
                        .map(|id| FocusHandle::for_id(id, &cx.window.focus_handles).unwrap());

                    let blurred =
                        last_blur.and_then(|id| FocusHandle::for_id(id, &cx.window.focus_handles));

                    let focus_changed = focused.is_some() || blurred.is_some();
                    let event = FocusEvent { focused, blurred };

                    let mut listeners = mem::take(&mut cx.window.rendered_frame.focus_listeners);
                    if focus_changed {
                        for listener in &mut listeners {
                            listener(&event, cx);
                        }
                    }
                    cx.window.rendered_frame.focus_listeners = listeners;

                    if focus_changed {
                        cx.window
                            .focus_listeners
                            .clone()
                            .retain(&(), |listener| listener(&event, cx));
                    }
                }
            })
            .ok();
    }

    fn apply_refresh_effect(&mut self) {
        for window in self.windows.values_mut() {
            if let Some(window) = window.as_mut() {
                window.dirty = true;
            }
        }
    }

    fn apply_notify_global_observers_effect(&mut self, type_id: TypeId) {
        self.pending_global_notifications.remove(&type_id);
        self.global_observers
            .clone()
            .retain(&type_id, |observer| observer(self));
    }

    fn apply_defer_effect(&mut self, callback: Box<dyn FnOnce(&mut Self) + 'static>) {
        callback(self);
    }

    /// Creates an `AsyncAppContext`, which can be cloned and has a static lifetime
    /// so it can be held across `await` points.
    pub fn to_async(&self) -> AsyncAppContext {
        AsyncAppContext {
            app: unsafe { mem::transmute(self.this.clone()) },
            background_executor: self.background_executor.clone(),
            foreground_executor: self.foreground_executor.clone(),
        }
    }

    /// Obtains a reference to the executor, which can be used to spawn futures.
    pub fn background_executor(&self) -> &BackgroundExecutor {
        &self.background_executor
    }

    /// Obtains a reference to the executor, which can be used to spawn futures.
    pub fn foreground_executor(&self) -> &ForegroundExecutor {
        &self.foreground_executor
    }

    /// Spawns the future returned by the given function on the thread pool. The closure will be invoked
    /// with AsyncAppContext, which allows the application state to be accessed across await points.
    pub fn spawn<Fut, R>(&self, f: impl FnOnce(AsyncAppContext) -> Fut) -> Task<R>
    where
        Fut: Future<Output = R> + 'static,
        R: 'static,
    {
        self.foreground_executor.spawn(f(self.to_async()))
    }

    /// Schedules the given function to be run at the end of the current effect cycle, allowing entities
    /// that are currently on the stack to be returned to the app.
    pub fn defer(&mut self, f: impl FnOnce(&mut AppContext) + 'static) {
        self.push_effect(Effect::Defer {
            callback: Box::new(f),
        });
    }

    /// Accessor for the application's asset source, which is provided when constructing the `App`.
    pub fn asset_source(&self) -> &Arc<dyn AssetSource> {
        &self.asset_source
    }

    /// Accessor for the text system.
    pub fn text_system(&self) -> &Arc<TextSystem> {
        &self.text_system
    }

    /// The current text style. Which is composed of all the style refinements provided to `with_text_style`.
    pub fn text_style(&self) -> TextStyle {
        let mut style = TextStyle::default();
        for refinement in &self.text_style_stack {
            style.refine(refinement);
        }
        style
    }

    /// Check whether a global of the given type has been assigned.
    pub fn has_global<G: 'static>(&self) -> bool {
        self.globals_by_type.contains_key(&TypeId::of::<G>())
    }

    /// Access the global of the given type. Panics if a global for that type has not been assigned.
    #[track_caller]
    pub fn global<G: 'static>(&self) -> &G {
        self.globals_by_type
            .get(&TypeId::of::<G>())
            .map(|any_state| any_state.downcast_ref::<G>().unwrap())
            .ok_or_else(|| anyhow!("no state of type {} exists", type_name::<G>()))
            .unwrap()
    }

    /// Access the global of the given type if a value has been assigned.
    pub fn try_global<G: 'static>(&self) -> Option<&G> {
        self.globals_by_type
            .get(&TypeId::of::<G>())
            .map(|any_state| any_state.downcast_ref::<G>().unwrap())
    }

    /// Access the global of the given type mutably. Panics if a global for that type has not been assigned.
    #[track_caller]
    pub fn global_mut<G: 'static>(&mut self) -> &mut G {
        let global_type = TypeId::of::<G>();
        self.push_effect(Effect::NotifyGlobalObservers { global_type });
        self.globals_by_type
            .get_mut(&global_type)
            .and_then(|any_state| any_state.downcast_mut::<G>())
            .ok_or_else(|| anyhow!("no state of type {} exists", type_name::<G>()))
            .unwrap()
    }

    /// Access the global of the given type mutably. A default value is assigned if a global of this type has not
    /// yet been assigned.
    pub fn default_global<G: 'static + Default>(&mut self) -> &mut G {
        let global_type = TypeId::of::<G>();
        self.push_effect(Effect::NotifyGlobalObservers { global_type });
        self.globals_by_type
            .entry(global_type)
            .or_insert_with(|| Box::new(G::default()))
            .downcast_mut::<G>()
            .unwrap()
    }

    /// Set the value of the global of the given type.
    pub fn set_global<G: Any>(&mut self, global: G) {
        let global_type = TypeId::of::<G>();
        self.push_effect(Effect::NotifyGlobalObservers { global_type });
        self.globals_by_type.insert(global_type, Box::new(global));
    }

    /// Clear all stored globals. Does not notify global observers.
    #[cfg(any(test, feature = "test-support"))]
    pub fn clear_globals(&mut self) {
        self.globals_by_type.drain();
    }

    /// Remove the global of the given type from the app context. Does not notify global observers.
    pub fn remove_global<G: Any>(&mut self) -> G {
        let global_type = TypeId::of::<G>();
        *self
            .globals_by_type
            .remove(&global_type)
            .unwrap_or_else(|| panic!("no global added for {}", std::any::type_name::<G>()))
            .downcast()
            .unwrap()
    }

    /// Update the global of the given type with a closure. Unlike `global_mut`, this method provides
    /// your closure with mutable access to the `AppContext` and the global simultaneously.
    pub fn update_global<G: 'static, R>(&mut self, f: impl FnOnce(&mut G, &mut Self) -> R) -> R {
        let mut global = self.lease_global::<G>();
        let result = f(&mut global, self);
        self.end_global_lease(global);
        result
    }

    /// Register a callback to be invoked when a global of the given type is updated.
    pub fn observe_global<G: 'static>(
        &mut self,
        mut f: impl FnMut(&mut Self) + 'static,
    ) -> Subscription {
        let (subscription, activate) = self.global_observers.insert(
            TypeId::of::<G>(),
            Box::new(move |cx| {
                f(cx);
                true
            }),
        );
        self.defer(move |_| activate());
        subscription
    }

    /// Move the global of the given type to the stack.
    pub(crate) fn lease_global<G: 'static>(&mut self) -> GlobalLease<G> {
        GlobalLease::new(
            self.globals_by_type
                .remove(&TypeId::of::<G>())
                .ok_or_else(|| anyhow!("no global registered of type {}", type_name::<G>()))
                .unwrap(),
        )
    }

    /// Restore the global of the given type after it is moved to the stack.
    pub(crate) fn end_global_lease<G: 'static>(&mut self, lease: GlobalLease<G>) {
        let global_type = TypeId::of::<G>();
        self.push_effect(Effect::NotifyGlobalObservers { global_type });
        self.globals_by_type.insert(global_type, lease.global);
    }

    pub fn observe_new_views<V: 'static>(
        &mut self,
        on_new: impl 'static + Fn(&mut V, &mut ViewContext<V>),
    ) -> Subscription {
        let (subscription, activate) = self.new_view_observers.insert(
            TypeId::of::<V>(),
            Box::new(move |any_view: AnyView, cx: &mut WindowContext| {
                any_view
                    .downcast::<V>()
                    .unwrap()
                    .update(cx, |view_state, cx| {
                        on_new(view_state, cx);
                    })
            }),
        );
        activate();
        subscription
    }

    pub fn observe_release<E, T>(
        &mut self,
        handle: &E,
        on_release: impl FnOnce(&mut T, &mut AppContext) + 'static,
    ) -> Subscription
    where
        E: Entity<T>,
        T: 'static,
    {
        let (subscription, activate) = self.release_listeners.insert(
            handle.entity_id(),
            Box::new(move |entity, cx| {
                let entity = entity.downcast_mut().expect("invalid entity type");
                on_release(entity, cx)
            }),
        );
        activate();
        subscription
    }

    pub(crate) fn push_text_style(&mut self, text_style: TextStyleRefinement) {
        self.text_style_stack.push(text_style);
    }

    pub(crate) fn pop_text_style(&mut self) {
        self.text_style_stack.pop();
    }

    /// Register key bindings.
    pub fn bind_keys(&mut self, bindings: impl IntoIterator<Item = KeyBinding>) {
        self.keymap.lock().add_bindings(bindings);
        self.pending_effects.push_back(Effect::Refresh);
    }

    /// Register a global listener for actions invoked via the keyboard.
    pub fn on_action<A: Action>(&mut self, listener: impl Fn(&A, &mut Self) + 'static) {
        self.global_action_listeners
            .entry(TypeId::of::<A>())
            .or_default()
            .push(Rc::new(move |action, phase, cx| {
                if phase == DispatchPhase::Bubble {
                    let action = action.downcast_ref().unwrap();
                    listener(action, cx)
                }
            }));
    }

    /// Event handlers propagate events by default. Call this method to stop dispatching to
    /// event handlers with a lower z-index (mouse) or higher in the tree (keyboard). This is
    /// the opposite of [propagate]. It's also possible to cancel a call to [propagate] by
    /// calling this method before effects are flushed.
    pub fn stop_propagation(&mut self) {
        self.propagate_event = false;
    }

    /// Action handlers stop propagation by default during the bubble phase of action dispatch
    /// dispatching to action handlers higher in the element tree. This is the opposite of
    /// [stop_propagation]. It's also possible to cancel a call to [stop_propagate] by calling
    /// this method before effects are flushed.
    pub fn propagate(&mut self) {
        self.propagate_event = true;
    }

    pub fn build_action(
        &self,
        name: &str,
        data: Option<serde_json::Value>,
    ) -> Result<Box<dyn Action>> {
        self.actions.build_action(name, data)
    }

    pub fn all_action_names(&self) -> &[SharedString] {
        self.actions.all_action_names()
    }

    pub fn on_app_quit<Fut>(
        &mut self,
        mut on_quit: impl FnMut(&mut AppContext) -> Fut + 'static,
    ) -> Subscription
    where
        Fut: 'static + Future<Output = ()>,
    {
        let (subscription, activate) = self.quit_observers.insert(
            (),
            Box::new(move |cx| {
                let future = on_quit(cx);
                async move { future.await }.boxed_local()
            }),
        );
        activate();
        subscription
    }

    pub(crate) fn clear_pending_keystrokes(&mut self) {
        for window in self.windows() {
            window
                .update(self, |_, cx| {
                    cx.window
                        .rendered_frame
                        .dispatch_tree
                        .clear_pending_keystrokes();
                    cx.window
                        .next_frame
                        .dispatch_tree
                        .clear_pending_keystrokes();
                })
                .ok();
        }
    }

    pub fn is_action_available(&mut self, action: &dyn Action) -> bool {
        if let Some(window) = self.active_window() {
            if let Ok(window_action_available) =
                window.update(self, |_, cx| cx.is_action_available(action))
            {
                return window_action_available;
            }
        }

        self.global_action_listeners
            .contains_key(&action.as_any().type_id())
    }

    pub fn set_menus(&mut self, menus: Vec<Menu>) {
        self.platform.set_menus(menus, &self.keymap.lock());
    }

    pub fn dispatch_action(&mut self, action: &dyn Action) {
        if let Some(active_window) = self.active_window() {
            active_window
                .update(self, |_, cx| cx.dispatch_action(action.boxed_clone()))
                .log_err();
        } else {
            self.propagate_event = true;

            if let Some(mut global_listeners) = self
                .global_action_listeners
                .remove(&action.as_any().type_id())
            {
                for listener in &global_listeners {
                    listener(action.as_any(), DispatchPhase::Capture, self);
                    if !self.propagate_event {
                        break;
                    }
                }

                global_listeners.extend(
                    self.global_action_listeners
                        .remove(&action.as_any().type_id())
                        .unwrap_or_default(),
                );

                self.global_action_listeners
                    .insert(action.as_any().type_id(), global_listeners);
            }

            if self.propagate_event {
                if let Some(mut global_listeners) = self
                    .global_action_listeners
                    .remove(&action.as_any().type_id())
                {
                    for listener in global_listeners.iter().rev() {
                        listener(action.as_any(), DispatchPhase::Bubble, self);
                        if !self.propagate_event {
                            break;
                        }
                    }

                    global_listeners.extend(
                        self.global_action_listeners
                            .remove(&action.as_any().type_id())
                            .unwrap_or_default(),
                    );

                    self.global_action_listeners
                        .insert(action.as_any().type_id(), global_listeners);
                }
            }
        }
    }

    pub fn has_active_drag(&self) -> bool {
        self.active_drag.is_some()
    }
}

impl Context for AppContext {
    type Result<T> = T;

    /// Build an entity that is owned by the application. The given function will be invoked with
    /// a `ModelContext` and must return an object representing the entity. A `Model` will be returned
    /// which can be used to access the entity in a context.
    fn build_model<T: 'static>(
        &mut self,
        build_model: impl FnOnce(&mut ModelContext<'_, T>) -> T,
    ) -> Model<T> {
        self.update(|cx| {
            let slot = cx.entities.reserve();
            let entity = build_model(&mut ModelContext::new(cx, slot.downgrade()));
            cx.entities.insert(slot, entity)
        })
    }

    /// Update the entity referenced by the given model. The function is passed a mutable reference to the
    /// entity along with a `ModelContext` for the entity.
    fn update_model<T: 'static, R>(
        &mut self,
        model: &Model<T>,
        update: impl FnOnce(&mut T, &mut ModelContext<'_, T>) -> R,
    ) -> R {
        self.update(|cx| {
            let mut entity = cx.entities.lease(model);
            let result = update(&mut entity, &mut ModelContext::new(cx, model.downgrade()));
            cx.entities.end_lease(entity);
            result
        })
    }

    fn update_window<T, F>(&mut self, handle: AnyWindowHandle, update: F) -> Result<T>
    where
        F: FnOnce(AnyView, &mut WindowContext<'_>) -> T,
    {
        self.update(|cx| {
            let mut window = cx
                .windows
                .get_mut(handle.id)
                .ok_or_else(|| anyhow!("window not found"))?
                .take()
                .unwrap();

            let root_view = window.root_view.clone().unwrap();
            let result = update(root_view, &mut WindowContext::new(cx, &mut window));

            if window.removed {
                cx.windows.remove(handle.id);
            } else {
                cx.windows
                    .get_mut(handle.id)
                    .ok_or_else(|| anyhow!("window not found"))?
                    .replace(window);
            }

            Ok(result)
        })
    }

    fn read_model<T, R>(
        &self,
        handle: &Model<T>,
        read: impl FnOnce(&T, &AppContext) -> R,
    ) -> Self::Result<R>
    where
        T: 'static,
    {
        let entity = self.entities.read(handle);
        read(entity, self)
    }

    fn read_window<T, R>(
        &self,
        window: &WindowHandle<T>,
        read: impl FnOnce(View<T>, &AppContext) -> R,
    ) -> Result<R>
    where
        T: 'static,
    {
        let window = self
            .windows
            .get(window.id)
            .ok_or_else(|| anyhow!("window not found"))?
            .as_ref()
            .unwrap();

        let root_view = window.root_view.clone().unwrap();
        let view = root_view
            .downcast::<T>()
            .map_err(|_| anyhow!("root view's type has changed"))?;

        Ok(read(view, self))
    }
}

/// These effects are processed at the end of each application update cycle.
pub(crate) enum Effect {
    Notify {
        emitter: EntityId,
    },
    Emit {
        emitter: EntityId,
        event_type: TypeId,
        event: Box<dyn Any>,
    },
    FocusChanged {
        window_handle: AnyWindowHandle,
        focused: Option<FocusId>,
    },
    Refresh,
    NotifyGlobalObservers {
        global_type: TypeId,
    },
    Defer {
        callback: Box<dyn FnOnce(&mut AppContext) + 'static>,
    },
}

/// Wraps a global variable value during `update_global` while the value has been moved to the stack.
pub(crate) struct GlobalLease<G: 'static> {
    global: Box<dyn Any>,
    global_type: PhantomData<G>,
}

impl<G: 'static> GlobalLease<G> {
    fn new(global: Box<dyn Any>) -> Self {
        GlobalLease {
            global,
            global_type: PhantomData,
        }
    }
}

impl<G: 'static> Deref for GlobalLease<G> {
    type Target = G;

    fn deref(&self) -> &Self::Target {
        self.global.downcast_ref().unwrap()
    }
}

impl<G: 'static> DerefMut for GlobalLease<G> {
    fn deref_mut(&mut self) -> &mut Self::Target {
        self.global.downcast_mut().unwrap()
    }
}

/// Contains state associated with an active drag operation, started by dragging an element
/// within the window or by dragging into the app from the underlying platform.
pub struct AnyDrag {
    pub view: AnyView,
    pub cursor_offset: Point<Pixels>,
}

#[derive(Clone)]
pub(crate) struct AnyTooltip {
    pub view: AnyView,
    pub cursor_offset: Point<Pixels>,
}<|MERGE_RESOLUTION|>--- conflicted
+++ resolved
@@ -286,7 +286,8 @@
             }),
         });
 
-<<<<<<< HEAD
+        init_app_menus(platform.as_ref(), &mut *app.borrow_mut());
+
         app.borrow_mut()
             .spawn(|cx| async move {
                 let mut display_ids = Vec::new();
@@ -301,9 +302,6 @@
                 }
             })
             .detach();
-=======
-        init_app_menus(platform.as_ref(), &mut *app.borrow_mut());
->>>>>>> 853daf95
 
         platform.on_quit(Box::new({
             let cx = app.clone();
