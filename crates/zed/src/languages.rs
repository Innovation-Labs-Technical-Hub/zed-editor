--- conflicted
+++ resolved
@@ -1,6 +1,4 @@
 use anyhow::Context;
-use client::http::HttpClient;
-use gpui::executor::Background;
 pub use language::*;
 use node_runtime::NodeRuntime;
 use rust_embed::RustEmbed;
@@ -9,13 +7,11 @@
 
 mod c;
 mod elixir;
-mod github;
 mod go;
 mod html;
 mod json;
 mod language_plugin;
 mod lua;
-mod node_runtime;
 mod python;
 mod ruby;
 mod rust;
@@ -37,20 +33,10 @@
 struct LanguageDir;
 
 pub fn init(
-<<<<<<< HEAD
-    http: Arc<dyn HttpClient>,
-    background: Arc<Background>,
-    languages: Arc<LanguageRegistry>,
-    themes: Arc<ThemeRegistry>,
-) {
-    let node_runtime = NodeRuntime::new(http, background);
-
-=======
     languages: Arc<LanguageRegistry>,
     themes: Arc<ThemeRegistry>,
     node_runtime: Arc<NodeRuntime>,
 ) {
->>>>>>> 59fb4b3d
     for (name, grammar, lsp_adapter) in [
         (
             "c",
