--- conflicted
+++ resolved
@@ -1,12 +1,7 @@
-<<<<<<< HEAD
-import { ColorScheme, StyleSets } from "../theme/color_scheme"
 import { text, border, background, foreground, TextStyle } from "./components"
 import { Interactive, interactive } from "../element"
 import { tab_bar_button } from "../component/tab_bar_button"
-
-interface ToolbarButtonOptions {
-    icon: string
-}
+import { StyleSets, useTheme } from "../theme"
 
 type RoleCycleButton = TextStyle & {
     background?: string
@@ -24,7 +19,8 @@
     corner_radius: number,
 }
 
-export default function assistant(theme: ColorScheme): any {
+export default function assistant(): any {
+    const theme = useTheme()
 
     const interactive_role = (color: StyleSets): Interactive<RoleCycleButton> => {
         return (
@@ -58,15 +54,6 @@
         )
     }
 
-=======
-import { text, border, background, foreground } from "./components"
-import { interactive } from "../element"
-import { useTheme } from "../theme"
-
-export default function assistant(): any {
-    const theme = useTheme()
-
->>>>>>> 6c8cb6b2
     return {
         container: {
             background: background(theme.highest),
